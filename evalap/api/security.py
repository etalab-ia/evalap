from fastapi import Depends, Header, HTTPException, status
from fastapi.security import HTTPAuthorizationCredentials, HTTPBearer

from evalap.api.config import ADMIN_TOKENS, USER_TOKENS

# Security scheme for Bearer tokens
security = HTTPBearer(auto_error=False)


async def admin_only(x_evalap_admin: str = Header(default=None)):
    if ADMIN_TOKENS and x_evalap_admin not in ADMIN_TOKENS:
        raise HTTPException(
            status_code=401, detail="Unauthorized: Please contact an admin to perform this request."
<<<<<<< HEAD
=======
        )


def get_current_user(credentials: HTTPAuthorizationCredentials = Depends(security)) -> str:
    """
    Verify the bearer token and return the user if valid.
    This function assumes your authentication system already exists.
    """
    if not USER_TOKENS:
        # Allow if no user tokens are given at startup
        return "ok"

    try:
        token = credentials.credentials
        return USER_TOKENS[token]
    except:
        raise HTTPException(
            status_code=status.HTTP_401_UNAUTHORIZED,
            detail="Invalid authentication credentials",
>>>>>>> bb318265
        )<|MERGE_RESOLUTION|>--- conflicted
+++ resolved
@@ -11,8 +11,6 @@
     if ADMIN_TOKENS and x_evalap_admin not in ADMIN_TOKENS:
         raise HTTPException(
             status_code=401, detail="Unauthorized: Please contact an admin to perform this request."
-<<<<<<< HEAD
-=======
         )
 
 
@@ -32,5 +30,4 @@
         raise HTTPException(
             status_code=status.HTTP_401_UNAUTHORIZED,
             detail="Invalid authentication credentials",
->>>>>>> bb318265
         )