import json
import re
import time
from collections import defaultdict
from copy import deepcopy
from datetime import datetime
from io import StringIO

import numpy as np
import pandas as pd
import plotly.express as px
import streamlit as st
from utils import fetch, hash_string


#
# Cached method for critical data fetching
#


def _fetch(method, endpoint, data=None, refresh=False):
    if refresh:
        __fetch.clear(method, endpoint, data)

    return __fetch(method, endpoint, data)


@st.cache_data(ttl=600, max_entries=10)
def __fetch(method, endpoint, data=None):
    return fetch(method, endpoint, data)


def _fetch_experimentset(expid, partial_expset, refresh=False):
    if refresh:
        __fetch_experimentset.clear(expid, partial_expset)

    return __fetch_experimentset(expid, partial_expset)


@st.cache_data(ttl=600, max_entries=3)
def __fetch_experimentset(expid, partial_expset, refresh=False):
    if refresh:
        _fetch_experimentset.clear(expid, partial_expset)

    experimentset = partial_expset
    if not experimentset:
        raise ValueError("experimentset not found: %s" % expid)

    # Fetch experiment results
    for i, expe in enumerate(experimentset["experiments"]) or []:
        expe = fetch("get", f"/experiment/{expe['id']}", {"with_results": True})
        if not expe:
            continue
        experimentset["experiments"][i] = expe

    return experimentset


#
# @TODO: codefactor and triage
#


def _get_expset_status(expset: dict) -> tuple[dict, dict]:
    status_codes = {
        "pending": {"text": "Experiments did not start yet", "color": "yellow"},
        "running": {"text": "Experiments are running", "color": "orange"},
        "finished": {"text": "All experiments are finished", "color": "green"},
    }

    counts = dict(
        total_answer_tries=sum(expe["num_try"] for expe in expset["experiments"]),
        total_answer_successes=sum(expe["num_success"] for expe in expset["experiments"]),
        total_observation_tries=sum(expe["num_observation_try"] for expe in expset["experiments"]),
        total_observation_successes=sum(expe["num_observation_success"] for expe in expset["experiments"]),
        answer_length=sum(expe["dataset"]["size"] for expe in expset["experiments"]),
        observation_length=sum(expe["dataset"]["size"]*expe["num_metrics"] for expe in expset["experiments"]),
    )  # fmt: skip

    # Running status
    if all(expe["experiment_status"] == "pending" for expe in expset["experiments"]):
        status = status_codes["pending"]
    elif all(expe["experiment_status"] == "finished" for expe in expset["experiments"]):
        status = status_codes["finished"]
    else:
        status = status_codes["running"]

    return status, counts


def _get_experiment_data(exp_id):
    """
    for each exp_id, returns query, answer true, answer llm and metrics
    """
    expe = _fetch(
        "get",
        f"/experiment/{exp_id}",
        {"with_dataset": True, "with_results": True},
        refresh=st.session_state.get("refresh_experimentset"),
    )
    if not expe:
        return None

    df = pd.read_json(StringIO(expe["dataset"]["df"]))

    # Merge answers and metrics into the dataset dataframe
    if "answers" in expe:
        answers = {answer["num_line"]: answer["answer"] for answer in expe["answers"]}
        errors = {answer["num_line"]: answer["error_msg"] for answer in expe["answers"]}
        df["answer"] = df.index.map(answers)
        if any(error is not None for error in errors.values()):
            df["answer_errors"] = df.index.map(errors)

    if "results" in expe:
        for result in expe["results"]:
            metric_name = result["metric_name"]
            observations = {obs["num_line"]: obs["score"] for obs in result["observation_table"]}
            df[f"result_{metric_name}"] = df.index.map(observations)

    return df


def display_experiment_sets(experiment_sets):
    """
    returns the list of experiments set, with their status/info
    """
    cols = st.columns(3)

    for idx, exp_set in enumerate(experiment_sets):
        status, counts = _get_expset_status(exp_set)

        # Failure status
        has_failure = False
        if counts["total_observation_tries"] > counts["total_observation_successes"]:
            has_failure = True

        status_description = status["text"]
        status_color = status["color"]
        if has_failure:
            status_description += " with some failure"
            status_color = f"linear-gradient(to right, {status_color} 50%, red 50%)"

        when = datetime.fromisoformat(exp_set["created_at"]).strftime("%d %B %Y")
        with cols[idx % 3]:
            with st.container(border=True):
                st.markdown(
                    f"<div style='position: absolute; top: 10px; right: 10px; "
                    f"width: 10px; height: 10px; border-radius: 50%; "
                    f"background: {status_color};' "
                    f"title='{status_description}'></div>",
                    unsafe_allow_html=True,
                )

                if st.button(f"{exp_set['name']}", key=f"pick_expe_{idx}"):
                    st.query_params["expset"] = exp_set["id"]
                    st.rerun()

                st.markdown(exp_set.get("readme", "No description available"))

                col1, col2, col3 = st.columns([1 / 6, 2 / 6, 3 / 6])
                with col1:
                    st.caption(f"id: {exp_set['id']} ")
                with col2:
                    st.caption(f"Experiments: {len(exp_set['experiments'])} ")
                with col3:
                    st.caption(f"Created the {when}")

    # Show orphan experiments
    # --
    st.markdown("---")
    with st.container(border=True):
        st.markdown(
            f"<div style='position: absolute; top: 10px; right: 10px; "
            f"width: 10px; height: 10px; border-radius: 50%; "
            f"background: {status_color};' "
            f"title='{status_description}'></div>",
            unsafe_allow_html=True,
        )

        if st.button("Orphan experiments", key="pick_expe_orphan"):
            st.query_params["expset"] = "orphan"
            st.rerun()

        st.markdown("The experiments that are not in evaluation sets.")


def display_experiment_set_overview(experimentset, experiments_df):
    """
    returns a dataframe with the list of Experiments and the associated status
    """
    row_height = 35
    header_height = 35
    border_padding = 5
    dynamic_height = len(experiments_df) * row_height + header_height + border_padding

    st.dataframe(
        experiments_df,
        use_container_width=True,
        hide_index=True,
        height=dynamic_height,
        column_config={"Id": st.column_config.TextColumn(width="small")},
    )


def display_experiment_details(experimentset, experiments_df):
    experiment_ids = experiments_df["Id"].tolist()
    selected_exp_id = st.selectbox("Select Experiment ID", experiment_ids)
    experiment = next(
        (expe for expe in experimentset.get("experiments", []) if expe["id"] == selected_exp_id),
        None,
    )
    if experiment:
        full_df = _get_experiment_data(experiment["id"])

        if full_df is not None:
            st.write(f"**experiment_id** n° {selected_exp_id}")
            st.write(f"**Name:** {experiment['name']}")
            st.write(f"**Readme:** {experiment['readme']}")

            cols = st.columns(2)
            with cols[0]:
                st.write(f"**Dataset:** {experiment['dataset']['name']}")
                st.write(f"**Judge model:** {experiment['judge_model']}")
            with cols[1]:
                model_name = experiment.get("model") or "Undefined Model"
                st.write(f"**Model:** {model_name}")

            st.dataframe(
                full_df,
                use_container_width=True,
                hide_index=False,
                column_config={"Id": st.column_config.TextColumn(width="small")},
            )
        else:
            st.error("Failed to fetch experiment data")


def _all_equal(lst):
    return all(x == lst[0] for x in lst)


def _remove_commons_items(model_params: list[dict], first=True) -> list[dict]:
    if first:
        model_params = deepcopy(model_params)

    common_keys = set.intersection(*(set(d.keys()) for d in model_params))
    for k in common_keys:
        if _all_equal([d[k] for d in model_params]):
            _ = [d.pop(k) for d in model_params]
        elif all(isinstance(d[k], dict) for d in model_params):
            # improves: works with any instead of all
            # take all dict value (recurse)
            # reinsert dict value in same order
            x = [(i, d[k]) for i, d in enumerate(model_params) if isinstance(d[k], dict)]
            idx, params = zip(*x)
            params = _remove_commons_items(list(params), first=False)
            for i, _id in enumerate(idx):
                if not params[i]:
                    model_params[_id].pop(k)
                model_params[_id][k] = params[i]
        elif all(isinstance(d[k], list) for d in model_params):
            # @improves: works with any instead of all
            # take all dict value in  list value (recurse)
            # reinsert dict value in same order
            pass

    return model_params


def _rename_model_variants(experiments: list) -> list:
    """
    Inplace add a _name attribute to experiment several model name are equal to help
    distinguish them
    """
    names = [expe["model"]["name"] for expe in experiments if expe.get("model")]
    if len(set(names)) == len(names):
        return experiments

    names = []
    for i, expe in enumerate(experiments):
        if not expe.get("model"):
            continue

        name = expe["model"]["name"]
        _name = name
        suffix = ""
        if re.search(r"__\d+$", name):
            parts = name.rsplit("__", 1)
            _name = parts[0]
            suffix = parts[1]

        names.append(
            {
                "pos": i,
                "name": name,
                "_name": _name,
                "suffix": suffix,
            }
        )

    # Find the experiments that have an equal _model name
    model_names = defaultdict(list)
    for item in names:
        if not item:
            continue
        model_names[item["_name"]].append(item["pos"])

    # Canonize model names
    for _name, ids in model_names.items():
        if len(ids) <= 1:
            continue

        # List of model params
        model_params = [
            (experiments[id]["model"].get("sampling_params") or {})
            | (experiments[id]["model"].get("extra_params") or {})
            for id in ids
        ]

        # Manage prompt_system param by computing its hash
        for i, id in enumerate(ids):
            if not experiments[id]["model"].get("prompt_system"):
                continue
            model_params[i]["sys_prompt"] = hash_string(experiments[id]["model"]["prompt_system"], 4)

        # remove commons parameters
        model_diff_params = _remove_commons_items(model_params)

        for model in names:
            pos = next((x for x in ids if model["pos"] == x), None)
            if not pos:
                continue

            # Finally renamed it !
            variant = model_diff_params[ids.index(pos)]
            if variant:
                variant = json.dumps(variant)
                variant = variant.replace('"', "").replace(" ", "")

                experiments[pos]["_model"] = "#".join([_name, variant]) + model["suffix"]


def _find_default_sort_metric(columns):
    """
    find a sensible default metric for sorting results.
    """
    preferred_metrics = ["answer_relevancy", "judge_notator", "judge_exactness"]
    for metric in preferred_metrics:
        if metric in columns:
            return f"{metric}"

    return list(columns)[0] if len(columns) > 0 else None


def _extract_mean(value):
    try:
        return float(value.split("±")[0].strip())
    except:
        return value  # Return original value if not in expected format


def _sort_score_df(*dfs, reset_index=False):
    if len(dfs) == 0:
        return

    df = dfs[0]
    sorting_metric = _find_default_sort_metric(df.columns)
    df.sort_values(
        by=sorting_metric,
        key=lambda x: x.map(_extract_mean),
        ascending=False,
        inplace=True,
    )
    # Store the sorted index before resetting it
    sorted_idx = df.index.copy()
    for df in dfs:
        # Reorder df2 inplace to match df1's order
        df.loc[:] = df.loc[sorted_idx].values
        if reset_index:
            # Reset indices inplace
            df.reset_index(drop=True, inplace=True)


def _sort_columns(df: pd.DataFrame, first_columns: list) -> pd.DataFrame:
    first_columns = []
    new_column_order = sorted(first_columns) + sorted(  # Sort the first group of columns
        [col for col in df.columns if col not in first_columns]
    )  # Sort remaining columns
    return df[new_column_order]


def _check_repeat_mode(experiments: list) -> bool:
    """
    check whether the experiment is related to a repetition
    """
    for expe in experiments:
        name = expe["name"]
        if re.search(r"__\d+$", name):
            return True

    return False


def _format_model_params(expe):
    if not expe.get("model"):
        return None

    model = expe["model"].copy()
    model_params = (model.get("sampling_params") or {}) | (model.get("extra_params") or {})
    if model.get("prompt_system"):
        model_params["sys_prompt"] = hash_string(model["prompt_system"], 4)

    return model_params


def _format_experiments_score_df(experiments: list, df: pd.DataFrame) -> (bool, pd.DataFrame):
    experiment_ids = [expe["id"] for expe in experiments]
    experiment_names = [expe["name"] for expe in experiments]
    is_repeat_mode = _check_repeat_mode(experiments)
    result = None

    if is_repeat_mode and df["model"].notna().all():
        has_repeat = True
        # Lost repetition trailing code.
        df["model"] = df["model"].str.replace(r"__\d+$", "", regex=True)
        # Group by 'model' and calculate mean and std for all numeric columns
        grouped = df.groupby("model").agg(["mean", "std"]).reset_index()

        # Create a new DataFrame to store the results
        result = pd.DataFrame()
        result["model"] = grouped["model"]

        # Iterate over each column (except 'model') to format mean ± std
        for column in df.columns:
            if column not in ["model"]:
                # Format the score as "mean ± std"
                mean_ = grouped[(column, "mean")].round(2).astype(str)
                std_ = grouped[(column, "std")].round(2).astype(str)
                if all(x is None or x == 0 or np.isnan(x) for x in std_.astype(float)):
                    result[column] = mean_
                else:
                    result[column] = mean_ + " ± " + std_

    if result is None or len(result) == len(df):
        df["Id"] = experiment_ids
        # df["name"] = experiment_names
        df = df[["Id", "model"] + [col for col in df.columns if col not in ["Id", "model"]]]
        has_repeat = False
    else:
        df = result

    return has_repeat, df


def display_experiment_set_score(experimentset, experiments_df):
    """Affiche les scores de l'ensemble d'expériences."""
    experiments = experimentset.get("experiments", [])
    _rename_model_variants(experiments)
    size = experiments[0]["dataset"]["size"]

    available_judges = sorted(
        list(set(expe.get("judge_model") for expe in experiments if expe.get("judge_model")))
    ) or ["No_judge_found"]

    col1, col2 = st.columns([6, 2])
    with col1:
        st.write("**Score:** Averaged score on experiments metrics")
    with col2:
        st.write(f"**Judge model:** {available_judges[0] if available_judges else 'No judge found'}")

    if len(available_judges) > 1:
        st.warning(f"Multiple judge models found: {', '.join(available_judges)}")

    rows = []
    rows_support = []
    for expe in experiments:
        row = {}
        row_support = {}

        # Determine model name
        if expe.get("_model") or expe.get("model"):
            model_name = expe.get("_model") or expe["model"]["aliased_name"] or expe["model"]["name"]
        else:
            model_name = f"Undefined model ({expe['name']})"
        row["model"] = model_name
        row_support["model"] = model_name

        # Aggregate results/scores
        for metric_results in expe.get("results", []):
            metric = metric_results["metric_name"]
            scores = [x["score"] for x in metric_results["observation_table"] if pd.notna(x.get("score"))]
            if scores:
                row[f"{metric}"] = np.mean(scores)
                row_support[f"{metric}_support"] = len(scores)

        rows.append(row)
        rows_support.append(row_support)

    if not rows:
        st.error("No valid experiment results found")
        return

    df = pd.DataFrame(rows)
    df = _sort_columns(df, [])

    if "model" not in df.columns:
        df["model"] = [expe.get("name", "Unknown Model") for expe in experiments]

    try:
        has_repeat, df = _format_experiments_score_df(experiments, df)
    except (ValueError, TypeError) as err:
        st.error("No valid result found, try again later...")
        return

    df_support = pd.DataFrame(rows_support)
    df_support = _sort_columns(df_support, [])
    _, df_support = _format_experiments_score_df(experiments, df_support)

    if has_repeat:
        st.warning("Score are aggregated on model repetition.")

    _sort_score_df(df, df_support)

    # To highlight min/max values in each column
    def highlight_min_max(df):
        highlight_df = pd.DataFrame("", index=df.index, columns=df.columns)
        for col in df.columns:
            if col in ["id", "Id"]:
                continue

            col_means = df[col].apply(_extract_mean)
            if col_means.dtype in [np.float64, np.int64]:
                max_idx = col_means.idxmax()
                min_idx = col_means.idxmin()
                highlight_df.loc[max_idx, col] = "font-weight: bold; color: green"
                highlight_df.loc[min_idx, col] = "font-weight: bold; color: red"
        return highlight_df

    float_columns = df.select_dtypes(include=["float"]).columns
    st.dataframe(
        df.style.apply(highlight_min_max, axis=None).format("{:.2f}", subset=float_columns),
        use_container_width=True,
        hide_index=True,
        column_config={"Id": st.column_config.TextColumn(width="small")},
    )

    st.write("---")
    st.write(f"**Support:** the numbers of item on wich the metrics is computed (total items = {size})")
    st.dataframe(
        df_support,
        use_container_width=True,
        hide_index=True,
        column_config={"Id": st.column_config.TextColumn(width="small")},
    )


def report_ops_global(exp_set):
    """
    Generates a DataFrame report with experiment set statuses and displays it,
    along with a bar chart visualization.
    """
    st.subheader("Status by Experiment Set")

    report_data = []
    if exp_set:
        status, counts = _get_expset_status(exp_set)

        has_failure = counts["total_observation_tries"] > counts["total_observation_successes"]
        if has_failure:
            with st.expander("Failure Analysis", expanded=False):
                for expe in exp_set["experiments"]:
                    if expe["num_try"] != expe["num_success"]:
                        st.write(f"id: {expe['id']} name: {expe['name']} (failed on output generation)")
                        continue

                    if expe["num_observation_try"] != expe["num_observation_success"]:
                        st.write(f"id: {expe['id']} name: {expe['name']} (failed on score computation)")
                        continue

        report_data.append(
            {
                "Experiment Set Name": exp_set["name"],
                "Status": status["text"],
                "Total Experiments": len(exp_set["experiments"]),
                "Answer Tries": counts["total_answer_tries"],
                "Answer Successes": counts["total_answer_successes"],
                "Observation Tries": counts["total_observation_tries"],
                "Observation Successes": counts["total_observation_successes"],
                "Has Failure": has_failure,
            }
        )

    report_df = pd.DataFrame(report_data)
    st.dataframe(
        report_df,
        use_container_width=True,
        hide_index=True,
    )


def update_model_data(model_data, experiment):
    # Determine model name
    if experiment.get("model"):
        model_name = experiment["model"]["aliased_name"] or experiment["model"]["name"]
    else:
        model_name = f"Undefined model ({experiment['name']})"

    has_error = any(answer.get("error_msg") for answer in experiment.get("answers", []))

    if has_error:
        model_data[model_name]["failed"] += 1
    else:
        status = experiment["experiment_status"]
        model_data[model_name][status] += 1
        model_data[model_name]["no_failed"] += 1


def update_metric_data(metric_data, experiment):
    has_error = any(answer.get("error_msg") for answer in experiment.get("answers", []))
    if "results" in experiment and not has_error:
        for result in experiment["results"]:
            metric_name = result["metric_name"]
            metric_status = result["metric_status"]
            metric_data[metric_name][metric_status] += 1
            metric_data[metric_name]["no_failed"] += 1
    elif has_error:
        metric_data["Unknown"]["failed"] += 1


def calculate_failure_rate(row):
    total = row["failed"] + row["no_failed"]
    return row["failed"] / total if total > 0 else 0


def report_model_and_metric(experimentset):
    """Analyzes experiment statuses by model and metric, including failed experiments and failure rates."""
    model_data = defaultdict(
        lambda: {
            "finished": 0,
            "running": 0,
            "running_answers": 0,
            "running_metrics": 0,
            "pending": 0,
            "failed": 0,
            "no_failed": 0,
        }
    )
    metric_data = defaultdict(lambda: {"finished": 0, "running": 0, "pending": 0, "failed": 0, "no_failed": 0})

    for experiment in experimentset["experiments"]:
        update_model_data(model_data, experiment)
        update_metric_data(metric_data, experiment)

    model_report = pd.DataFrame.from_dict(model_data, orient="index")
    model_report["Total"] = model_report[["finished", "running", "pending"]].sum(axis=1)
    model_report["Failure Rate"] = model_report.apply(calculate_failure_rate, axis=1)

    columns_order = [
        "finished",
        "running",
        "pending",
        "Total",
        "failed",
        "no_failed",
        "Failure Rate",
    ]
    model_report = model_report[columns_order]
    model_for_graph = model_report.copy()
    model_report.columns = [col.title().replace("_", " ") for col in model_report.columns]

    model_report.columns = pd.MultiIndex.from_tuples(
        [
            ("Status", "Finished"),
            ("Status", "Running"),
            ("Status", "Pending"),
            ("Status", "Total"),
            ("Failure Analysis", "Failed"),
            ("Failure Analysis", "No Failed"),
            ("Failure Analysis", "Failure Rate"),
        ]
    )

    st.subheader("Experiment Status by Model")
    st.dataframe(model_report, use_container_width=True)

    fig_model = px.bar(
        model_for_graph,
        x=model_for_graph.index,
        y=["finished", "running", "pending", "failed"],
        title="Experiment Status by Model",
        labels={"value": "Count", "index": "Model"},
    )
    st.plotly_chart(fig_model, use_container_width=True)

    metric_report = pd.DataFrame.from_dict(metric_data, orient="index")
    metric_report["Total"] = metric_report[["finished", "running", "pending"]].sum(axis=1)
    metric_report["Failure Rate"] = metric_report.apply(calculate_failure_rate, axis=1)

    metric_report = metric_report[columns_order]
    metric_for_graph = metric_report.copy()

    metric_report.columns = [col.title().replace("_", " ") for col in metric_report.columns]

    metric_report.columns = pd.MultiIndex.from_tuples(
        [
            ("Status", "Finished"),
            ("Status", "Running"),
            ("Status", "Pending"),
            ("Status", "Total"),
            ("Failure Analysis", "Failed"),
            ("Failure Analysis", "No Failed"),
            ("Failure Analysis", "Failure Rate"),
        ]
    )

    st.subheader("Experiment Status by Metric")
    st.dataframe(metric_report, use_container_width=True)

    fig_metric = px.bar(
        metric_for_graph,
        x=metric_for_graph.index,
        y=["finished", "running", "pending", "failed"],
        title="Experiment Status by Metric",
        labels={"value": "Count", "index": "Metric"},
    )
    st.plotly_chart(fig_metric, use_container_width=True)


def display_ops_analysis(experimentset):
    report_ops_global(experimentset)
    report_model_and_metric(experimentset)


def show_header(experimentset):
    status, counts = _get_expset_status(experimentset)
    st.markdown(f"## {experimentset['name']}")
    col1, col2 = st.columns([1 / 12, 1])
    with col1:
        st.markdown(f"**Id**: {experimentset['id']}")
    with col2:
        try:
            when = datetime.fromisoformat(experimentset["created_at"]).strftime("%d %B %Y")
        except ValueError:
            when = "N/A"
        st.caption(f"Created the {when}")
    st.markdown(f"**Readme:** {experimentset.get('readme', 'No description available')}")

    finished_ratio = int(counts["total_observation_successes"] / counts["observation_length"] * 100)
    failure_ratio = int(
        (counts["total_observation_tries"] - counts["total_observation_successes"])
        / counts["observation_length"]
        * 100
    )

    run_status = f"**Finished**: {finished_ratio}%"
    if failure_ratio > 0:
        run_status += f" &nbsp;&nbsp;&nbsp; Failure: <span style='color:red;'>{failure_ratio}%</span>"

    st.markdown(run_status, unsafe_allow_html=True)


def main():
    # Fetch or re-fetch data
    # --
    experiment_sets = _fetch("get", "/experiment_sets", refresh=st.session_state.get("refresh_main"))

    # View Branching
    # --
    expid = st.query_params.get("expset") or st.session_state.get("expset_id")
    if expid:
        st.session_state["expset_id"] = expid
        st.query_params.expset = expid

        # Get the expset (or the orphan experiments)
        if expid.isdigit():
            experimentset = next((x for x in experiment_sets if x["id"] == int(expid)), None)
            experimentset = _fetch_experimentset(
                expid,
                experimentset,
                refresh=st.session_state.get("refresh_experimentset"),
            )
        elif expid == "orphan":
            experimentset = {
                "id": None,
                "name": "Orphan experiments",
                "created_at": "",
                "experiments": fetch("get", "/experiments", {"orphan": True, "backward": True}),
            }

        else:
            st.error("Invalid experiment set id: %s" % expid)
            return

        # Horizontal menu toolbar
        col1, col2 = st.columns([3, 1])
        with col1:
            if st.button(":arrow_left: Go back", key="go_back"):
                st.session_state["expset_id"] = None
                st.query_params.pop("expset")
                st.rerun()

        with col2:
            if st.button("🔄 Refresh", key="refresh_experimentset"):
                st.rerun()

        experiments_df = pd.DataFrame(
            [
                {
                    "Id": expe["id"],
                    "Name": expe["name"],
<<<<<<< HEAD
                    "Model": (
                        (expe["model"]["aliased_name"] or expe["model"]["name"])
                        if expe.get("model")
                        else "Undefined model"
                    ),
=======
                    "Dataset": expe["dataset"]["name"],
                    "Model": (expe["model"]["aliased_name"] or expe["model"]["name"])
                    if expe.get("model")
                    else "Undefined model",
>>>>>>> 910be18f
                    "Model params": _format_model_params(expe),
                    "Status": expe["experiment_status"],
                    "Created at": expe["created_at"],
                    "Num try": expe["num_try"],
                    "Num success": expe["num_success"],
                    "Num observation try": expe["num_observation_try"],
                    "Num observation success": expe["num_observation_success"],
                }
                for expe in experimentset["experiments"]
            ]
        )
        experiments_df.sort_values(by="Id", ascending=True, inplace=True)

        show_header(experimentset)

        # Display tabs
        # --
        tab_index = {
            1: {
                "key": "scores",
                "title": "⭐ Scores",
                "func": display_experiment_set_score,
            },
            2: {
                "key": "overview",
                "title": "📊 Set Overview",
                "func": display_experiment_set_overview,
            },
            3: {
                "key": "details",
                "title": "📝 Details by Experiment Id",
                "func": display_experiment_details,
            },
            4: {
                "key": "ops",
                "title": "🚨 Ops Analysis",
                "func": display_ops_analysis,
            },
        }
        tab_reverse = {d["key"]: k for k, d in tab_index.items()}
        # @TODO: how to catch the tab click in order to set the current url query to tab key ?

        tab1, tab2, tab3, tab4 = st.tabs(
            [
                tab_index[1]["title"],
                tab_index[2]["title"],
                tab_index[3]["title"],
                tab_index[4]["title"],
            ]
        )

        def show_warning_in_tabs(message):
            with tab1:
                st.warning(message)
            with tab2:
                st.warning(message)
            with tab3:
                st.warning(message)

        df = experiments_df  # alias
        if not (df["Status"] == "finished").all():
            show_warning_in_tabs("Warning: some experiments are not finished.")
        if df["Num success"].sum() != df["Num try"].sum():
            show_warning_in_tabs("Warning: some answers are failed.")
        if df["Num observation success"].sum() != df["Num observation try"].sum():
            show_warning_in_tabs("Warning: some metrics are failed.")

        with tab1:
            tab_index[1]["func"](experimentset, experiments_df)
        with tab2:
            tab_index[2]["func"](experimentset, experiments_df)
        with tab3:
            tab_index[3]["func"](experimentset, experiments_df)
        with tab4:
            tab_index[4]["func"](experimentset)

    else:
        col1, col2 = st.columns([3, 1])
        with col1:
            st.title("Experiments")
        with col2:
            if st.button("🔄 Refresh", key="refresh_main"):
                st.rerun()

        display_experiment_sets(experiment_sets)


main()<|MERGE_RESOLUTION|>--- conflicted
+++ resolved
@@ -808,18 +808,10 @@
                 {
                     "Id": expe["id"],
                     "Name": expe["name"],
-<<<<<<< HEAD
-                    "Model": (
-                        (expe["model"]["aliased_name"] or expe["model"]["name"])
-                        if expe.get("model")
-                        else "Undefined model"
-                    ),
-=======
                     "Dataset": expe["dataset"]["name"],
                     "Model": (expe["model"]["aliased_name"] or expe["model"]["name"])
                     if expe.get("model")
                     else "Undefined model",
->>>>>>> 910be18f
                     "Model params": _format_model_params(expe),
                     "Status": expe["experiment_status"],
                     "Created at": expe["created_at"],
