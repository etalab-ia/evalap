--- conflicted
+++ resolved
@@ -36,15 +36,9 @@
     return crud.get_datasets(db)
 
 
-<<<<<<< HEAD
-@router.get("/dataset/{name}", response_model=schemas.Dataset | schemas.DatasetFull)
-def read_dataset(name: str, with_df: bool = False, db: Session = Depends(get_db)):
-    dataset = crud.get_dataset(db, name)
-=======
 @router.get("/dataset/{id}", response_model=schemas.Dataset | schemas.DatasetFull)
 def read_dataset(id: int, with_df: bool = False, db: Session = Depends(get_db)):
     dataset = crud.get_dataset(db, id)
->>>>>>> f29bbec3
     if dataset is None:
         raise HTTPException(status_code=404, detail="Dataset not found")
 
