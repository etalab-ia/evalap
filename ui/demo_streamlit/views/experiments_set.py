--- conflicted
+++ resolved
@@ -65,15 +65,9 @@
     """
 
     status, counts = _get_expset_status(expset)
-<<<<<<< HEAD
     st.markdown(f"## Overview of experiment set: ~~ {expset['name']} ~~")
     st.markdown(f"experiment_set id: {expset['id']}")
-    finished_ratio = counts["total_observation_successes"] // counts["observation_length"] * 100
-=======
-    st.write(f"## Overview of experiment set: {expset['name']}")
-    st.write(f"experiment_set id: {expset['id']}")
-    finished_ratio = int(counts["total_observation_successes"] / counts["observation_length"] * 100)
->>>>>>> e5fdd2d9
+    finished_ratio = int(counts["total_observation_successes"] // counts["observation_length"] * 100)
     st.markdown(f"Finished: {finished_ratio}%", unsafe_allow_html=True)
     failure_ratio = int(
         (counts["total_observation_tries"] - counts["total_observation_successes"])
