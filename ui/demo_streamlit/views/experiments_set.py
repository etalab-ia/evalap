--- conflicted
+++ resolved
@@ -41,14 +41,18 @@
 
 
 if "fetched_data" not in st.session_state:
-    st.session_state["fetched_data"]={}
+    st.session_state["fetched_data"] = {}
 
 
 def cached_fetch_experiment(exp_id, with_dataset=True, with_results=True):
     key = (exp_id, with_dataset)
     if key in st.session_state["fetched_data"]:
         return st.session_state["fetched_data"][key]
-    st.session_state["fetched_data"][key] = fetch("get", f"/experiment/{exp_id}", {"with_dataset": str(with_dataset), "with_results": str(with_results)})
+    st.session_state["fetched_data"][key] = fetch(
+        "get",
+        f"/experiment/{exp_id}",
+        {"with_dataset": str(with_dataset), "with_results": str(with_results)},
+    )
     return st.session_state["fetched_data"][key]
 
 
@@ -122,11 +126,7 @@
                     st.caption(f"Created on {when}")
 
 
-<<<<<<< HEAD
-def display_experiment_set_overview(experiments_df):
-=======
-def display_experiment_set_overview(expset, experiments_df):
->>>>>>> c11b399e
+def display_experiment_set_overview(experimentset, experiments_df):
     """
     returns a dataframe with the list of Experiments and the associated status
     """
@@ -360,49 +360,15 @@
     return has_repeat, df
 
 
-def _extract_experiment_data(exp):
-    """Extrait les données pertinentes d'un dictionnaire d'expériences."""
-    model_name = (
-        exp.get("_model") 
-        or (exp["model"]["aliased_name"] if exp.get("model") else None)
-        or (exp["model"]["name"] if exp.get("model") else None)
-        or exp["name"]  
-    )
-    
-    row = {"model": model_name}
-    row_support = {"model": model_name}
-    
-    exp = cached_fetch_experiment(exp['id'], with_dataset=False, with_results=True)
-    if not exp:
-        return None, None
-    
-    for metric_results in exp.get("results", []):
-        metric = metric_results["metric_name"]
-        scores = [x["score"] for x in metric_results["observation_table"] if pd.notna(x.get("score"))]
-        if scores:
-            row[f"{metric}"] = np.mean(scores)
-            row_support[f"{metric}_support"] = len(scores)
-            
-    return row, row_support
-
-
 def display_experiment_set_score(experimentset, experiments_df):
     """Affiche les scores de l'ensemble d'expériences."""
     experiments = experimentset.get("experiments", [])
     _rename_model_variants(experiments)
     size = experiments[0]["dataset"]["size"]
-    
+
     rows = []
     rows_support = []
-    
     for exp in experiments:
-<<<<<<< HEAD
-        row_data = _extract_experiment_data(exp)
-        if row_data[0] is not None and row_data[1] is not None:
-            rows.append(row_data[0])
-            rows_support.append(row_data[1])
-        
-=======
         row = {}
         row_support = {}
 
@@ -414,10 +380,12 @@
         row["model"] = model_name
         row_support["model"] = model_name
 
+        # Fetch results
         exp = fetch("get", f"/experiment/{exp['id']}?with_results=true")
         if not exp:
             continue
 
+        # Aggregate results/scores
         for metric_results in exp.get("results", []):
             metric = metric_results["metric_name"]
             scores = [
@@ -430,28 +398,27 @@
         rows.append(row)
         rows_support.append(row_support)
 
->>>>>>> c11b399e
     if not rows:
         st.error("No valid experiment results found")
         return
-        
+
     df = pd.DataFrame(rows)
     df = _sort_columns(df, [])
-    
+
     if "model" not in df.columns:
         df["model"] = [exp.get("name", "Unknown Model") for exp in experiments]
-        
+
     try:
         has_repeat, df = _format_experiments_score_df(experiments, df)
     except ValueError as err:
         st.error("No result found yet, please try again later")
         raise err
         return
-        
+
     df_support = pd.DataFrame(rows_support)
     df_support = _sort_columns(df_support, [])
     _, df_support = _format_experiments_score_df(experiments, df_support)
-    
+
     st.write("**Score:** Averaged score on experiments metrics")
     if has_repeat:
         st.warning("Score are aggregated on model repetition.")
@@ -461,7 +428,7 @@
         hide_index=True,
         column_config={"Id": st.column_config.TextColumn(width="small")},
     )
-    
+
     st.write("---")
     st.write(f"**Support:** the number of item on wich the metrics is computed (size = {size})")
     st.dataframe(
@@ -499,18 +466,6 @@
                         )
                         continue
 
-<<<<<<< HEAD
-        report_data.append({
-            "Experiment Set Name": exp_set["name"],
-            "Status": status["text"],
-            "Total Experiments": len(exp_set["experiments"]),
-            "Answer Tries": counts["total_answer_tries"],
-            "Answer Successes": counts["total_answer_successes"],
-            "Observation Tries": counts["total_observation_tries"],
-            "Observation Successes": counts["total_observation_successes"],
-            "Has Failure": has_failure,
-        })
-=======
         report_data.append(
             {
                 "Experiment Set Name": exp_set["name"],
@@ -523,7 +478,6 @@
                 "Has Failure": has_failure,
             }
         )
->>>>>>> c11b399e
 
     report_df = pd.DataFrame(report_data)
     st.dataframe(
@@ -540,10 +494,12 @@
 
 
 def update_model_data(model_data, experiment):
+    # Determine model name
     if experiment.get("model"):
         model_name = experiment["model"]["aliased_name"] or experiment["model"]["name"]
     else:
-        model_name = "Unknow model"
+        model_name = f"Undefined model ({experiment['name']})"
+
     has_error = any(answer.get("error_msg") for answer in experiment.get("answers", []))
 
     if has_error:
@@ -567,8 +523,8 @@
 
 
 def calculate_failure_rate(row):
-    total = row['failed'] + row['no_failed']
-    return row['failed'] / total if total > 0 else 0
+    total = row["failed"] + row["no_failed"]
+    return row["failed"] / total if total > 0 else 0
 
 
 def report_model_and_metric(experimentset):
@@ -589,47 +545,10 @@
     )
 
     for exp in experimentset["experiments"]:
-<<<<<<< HEAD
         experiment = process_experiment(exp)
         if experiment:
             update_model_data(model_data, experiment)
             update_metric_data(metric_data, experiment)
-=======
-        exp_id = exp["id"]
-
-        experiment = fetch("get", f"/experiment/{exp_id}", {"with_dataset": "true"})
-
-        if experiment:
-            # Determine model name
-            if exp.get("model"):
-                model_name = exp["model"]["aliased_name"] or exp["model"]["name"]
-            else:
-                model_name = f"Undefined model ({exp['name']})"
-
-            # Check for errors in answers
-            has_error = any(answer.get("error_msg") for answer in experiment.get("answers", []))
-
-            if has_error:
-                model_data[model_name]["failed"] += 1
-            else:
-                status = experiment["experiment_status"]
-                model_data[model_name][status] += 1
-                model_data[model_name]["no_failed"] += 1
-
-                # Process metrics analysis ONLY when there's no error
-                if "results" in experiment:
-                    for result in experiment["results"]:
-                        metric_name = result["metric_name"]
-                        metric_status = result["metric_status"]
-                        metric_data[metric_name][metric_status] += 1
-                        metric_data[metric_name]["no_failed"] += 1
-                elif has_error:
-                    metric_data["Unknown"]["failed"] += 1
-
-    def calculate_failure_rate(row):
-        total = row["failed"] + row["no_failed"]
-        return row["failed"] / total if total > 0 else 0
->>>>>>> c11b399e
 
     model_report = pd.DataFrame.from_dict(model_data, orient="index")
     model_report["Total"] = model_report[["finished", "running", "pending"]].sum(axis=1)
@@ -648,24 +567,17 @@
     model_for_graph = model_report.copy()
     model_report.columns = [col.title().replace("_", " ") for col in model_report.columns]
 
-<<<<<<< HEAD
-    model_report.columns = pd.MultiIndex.from_tuples([
-        ("Status", "Finished"), ("Status", "Running"), ("Status", "Pending"), ("Status", "Total"),
-        ("Failure Analysis", "Failed"), ("Failure Analysis", "No Failed"), ("Failure Analysis", "Failure Rate")
-    ])
-=======
     model_report.columns = pd.MultiIndex.from_tuples(
         [
-            ("Status", "finished"),
-            ("Status", "running"),
-            ("Status", "pending"),
+            ("Status", "Finished"),
+            ("Status", "Running"),
+            ("Status", "Pending"),
             ("Status", "Total"),
-            ("Failure Analysis", "failed"),
-            ("Failure Analysis", "no_failed"),
+            ("Failure Analysis", "Failed"),
+            ("Failure Analysis", "No Failed"),
             ("Failure Analysis", "Failure Rate"),
         ]
     )
->>>>>>> c11b399e
 
     st.subheader("Experiment Status by Model")
     st.dataframe(model_report, use_container_width=True)
@@ -688,10 +600,17 @@
 
     metric_report.columns = [col.title().replace("_", " ") for col in metric_report.columns]
 
-    metric_report.columns = pd.MultiIndex.from_tuples([
-        ("Status", "Finished"), ("Status", "Running"), ("Status", "Pending"), ("Status", "Total"),
-        ("Failure Analysis", "Failed"), ("Failure Analysis", "No Failed"), ("Failure Analysis", "Failure Rate")
-    ])
+    metric_report.columns = pd.MultiIndex.from_tuples(
+        [
+            ("Status", "Finished"),
+            ("Status", "Running"),
+            ("Status", "Pending"),
+            ("Status", "Total"),
+            ("Failure Analysis", "Failed"),
+            ("Failure Analysis", "No Failed"),
+            ("Failure Analysis", "Failure Rate"),
+        ]
+    )
 
     st.subheader("Experiment Status by Metric")
     st.dataframe(metric_report, use_container_width=True)
@@ -710,6 +629,7 @@
     report_ops_global(experimentset)
     report_model_and_metric(experimentset)
 
+
 def show_header(experimentset):
     status, counts = _get_expset_status(experimentset)
     st.markdown(f"## {experimentset['name']}")
@@ -720,9 +640,7 @@
     with col_showhead2:
         st.markdown(f"**Readme:** {experimentset.get('readme', 'No description available')}")
 
-    finished_ratio = int(
-        counts["total_observation_successes"] / counts["observation_length"] * 100
-    )
+    finished_ratio = int(counts["total_observation_successes"] / counts["observation_length"] * 100)
     failure_ratio = int(
         (counts["total_observation_tries"] - counts["total_observation_successes"])
         / counts["observation_length"]
@@ -731,9 +649,12 @@
 
     metric_status = f"**Metric status:** Finished: {finished_ratio}%"
     if failure_ratio > 0:
-        metric_status += f" &nbsp;&nbsp;&nbsp; Failure: <span style='color:red;'>{failure_ratio}%</span>"
+        metric_status += (
+            f" &nbsp;&nbsp;&nbsp; Failure: <span style='color:red;'>{failure_ratio}%</span>"
+        )
 
     st.markdown(metric_status, unsafe_allow_html=True)
+
 
 def main():
     experiment_sets = fetch("get", "/experiment_sets")
@@ -751,50 +672,62 @@
         experimentset = st.session_state["experimentset"]
         st.query_params.expset = experimentset["id"]
 
+        # Horizontal menu toolbar
+        # --
         col_head1, col_head2, col_head3 = st.columns([1, 8, 1])
-
         with col_head1:
-            if st.button("← Go Back"):
+            if st.button("← Go Back", key="go_back"):
                 st.session_state["experimentset"] = None
                 st.query_params.pop("expset")
                 st.rerun()
 
         with col_head2:
-            show_header(st.session_state['experimentset'])
-
-<<<<<<< HEAD
+            show_header(st.session_state["experimentset"])
+
         with col_head3:
             if st.button("🔄  Refresh", key="refresh"):
-                st.session_state["fetched_data"] = {}  
+                st.session_state["fetched_data"] = {}
                 st.rerun()
-=======
-            metric_status = f"**Metric status:** Finished: {finished_ratio}%"
-            if failure_ratio > 0:
-                metric_status += (
-                    f" &nbsp;&nbsp;&nbsp; Failure: <span style='color:red;'>{failure_ratio}%</span>"
-                )
-
-            st.markdown(metric_status, unsafe_allow_html=True)
-
-        show_header()
+
+        experimentset = st.session_state["experimentset"]
+        experiments_df = pd.DataFrame(
+            [
+                {
+                    "Id": exp["id"],
+                    "Name": exp["name"],
+                    "Status": exp["experiment_status"],
+                    "Created at": exp["created_at"],
+                    "Num try": exp["num_try"],
+                    "Num success": exp["num_success"],
+                    "Num observation try": exp["num_observation_try"],
+                    "Num observation success": exp["num_observation_success"],
+                }
+                for exp in experimentset["experiments"]
+            ]
+        )
+        experiments_df.sort_values(by="Id", ascending=True, inplace=True)
 
         # Display tabs
         # --
         tab_index = {
-            1: {"key": "scores", "title": "Scores", "func": display_experiment_set_score},
+            1: {
+                "key": "scores",
+                "title": "⭐ Scores",
+                "func": display_experiment_set_score,
+            },
             2: {
                 "key": "overview",
-                "title": "Set Overview",
+                "title": "📊 Set Overview",
                 "func": display_experiment_set_overview,
             },
             3: {
                 "key": "details",
-                "title": "Details by experiment id",
+                "title": "📝 Details by Experiment Id",
                 "func": display_experiment_details,
             },
             4: {
                 "key": "ops",
-                "title": "Ops analysis",
+                "title": "🚨 Ops Analysis",
                 "func": display_ops_analysis,
             },
         }
@@ -809,63 +742,39 @@
                 tab_index[4]["title"],
             ]
         )
->>>>>>> c11b399e
-
-        tab1, tab2, tab3, tab4 = st.tabs([
-            "⭐ Scores", 
-            "📊 Set Overview", 
-            "📝 Details by Experiment Id", 
-            "🚨 Ops Analysis"
-        ])
-
-        experimentset = st.session_state["experimentset"]
-        experiments_df = pd.DataFrame([
-            {     "Id": exp["id"],
-                    "Name": exp["name"],
-                    "Status": exp["experiment_status"],
-                    "Created at": exp["created_at"],
-                    "Num try": exp["num_try"],
-                    "Num success": exp["num_success"],
-                    "Num observation try": exp["num_observation_try"],
-                    "Num observation success": exp["num_observation_success"],
- 
-             }
-            for exp in experimentset["experiments"]
-        ])
+
+        def show_warning_in_tabs(message):
+            with tab1:
+                st.warning(message)
+            with tab2:
+                st.warning(message)
+            with tab3:
+                st.warning(message)
+
+        df = experiments_df  # alias
+        if not (df["Status"] == "finished").all():
+            show_warning_in_tabs("Warning: some experiments are not finished.")
+        if df["Num success"].sum() != df["Num try"].sum():
+            show_warning_in_tabs("Warning: some answers are failed.")
+        if df["Num observation success"].sum() != df["Num observation try"].sum():
+            show_warning_in_tabs("Warning: some metrics are failed.")
 
         with tab1:
-            col_score1, col_score2 = st.columns([4, 1])
-            with col_score1:
-                st.subheader("Scores")
-            display_experiment_set_score(experimentset, experiments_df)
-
+            tab_index[1]["func"](experimentset, experiments_df)
         with tab2:
-            col_overview1, col_overview2 = st.columns([4, 1])
-            with col_overview1:
-                st.subheader("Overview")
-            display_experiment_set_overview(experiments_df)
-            
+            tab_index[2]["func"](experimentset, experiments_df)
         with tab3:
-            col_detail1, col_detail2 = st.columns([4, 1])
-            with col_detail1:
-                st.subheader("Details")
-            display_experiment_details(experimentset, experiments_df)
-
-<<<<<<< HEAD
+            tab_index[3]["func"](experimentset, experiments_df)
         with tab4:
-            col_report1, col_report2 = st.columns([4, 1])
-            with col_report1:
-                st.subheader("Ops analysis")
-            display_ops_analysis(experimentset)
-
-=======
->>>>>>> c11b399e
+            tab_index[4]["func"](experimentset)
+
     else:
         st.title("Experiment (Sets)")
         col_main1, col_main2 = st.columns([4, 1])
         with col_main2:
-            if st.button("🔄 Refresh List", key="refresh_main"):
+            if st.button("🔄 Refresh", key="refresh_main"):
                 st.cache_data.clear()
         display_experiment_sets(experiment_sets)
 
+
 main()